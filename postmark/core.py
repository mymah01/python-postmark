--- conflicted
+++ resolved
@@ -295,7 +295,6 @@
         '''
         Attachments, Base64 encoded, in a list.
         '''
-<<<<<<< HEAD
     )
 
     # multipart = property(
@@ -304,9 +303,6 @@
     #     'The API Key for one of your servers on Postmark'
     # )
 
-=======
-        )
-
     message_id = property(
         lambda self: self.__message_id,
         lambda self, value: setattr(self, '_PMMail__message_id', value),
@@ -316,14 +312,6 @@
         '''
     )
     
-#     multipart = property(
-#         lambda self: self.__multipart,
-#         lambda self, value: setattr(self, '_PMMail__multipart', value),
-#         'The API Key for one of your servers on Postmark'
-#     )
-        
->>>>>>> bbd3321d
-
     #####################
     #
     # LEGACY SUPPORT
@@ -464,15 +452,11 @@
         # Attempt send
         try:
             #print 'sending request to postmark: %s' % json_message
-<<<<<<< HEAD
             result = urlopen(req)
-=======
-            result = urllib2.urlopen(req)
-            response = result.read()
->>>>>>> bbd3321d
+            jsontxt = result.read()
             result.close()
             if result.code == 200:
-                self.message_id = json.loads(response)['MessageID']
+                self.message_id = json.loads(jsontxt).get('MessageID', None)
                 return True
             else:
                 raise PMMailSendException('Return code %d: %s' % (result.code, result.msg))
@@ -608,9 +592,13 @@
             # Attempt send
             try:
                 result = urlopen(req)
+                jsontxt = result.read()
                 result.close()
                 if result.code == 200:
-                    pass
+                    results = json.loads(jsontxt)
+                    print results
+                    for i in range(0, len(results)):
+                        self.__messages[i].message_id = results[i].get("MessageID", None)
                 else:
                     raise PMMailSendException('Return code %d: %s' % (result.code, result.msg))
             except HTTPError as err:
