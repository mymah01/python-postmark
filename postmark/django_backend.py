from django.conf import settings
from django.core.mail.backends.base import BaseEmailBackend
from django.core.exceptions import ImproperlyConfigured
from django.core.mail import EmailMessage, EmailMultiAlternatives
import base64

from .core import PMMail, PMBatchMail

class PMEmailMessage(EmailMessage):
    def __init__(self, *args, **kwargs):
        if 'tag' in kwargs:
            self.tag = kwargs['tag']
            del kwargs['tag']
        else:
            self.tag = None

        if 'track_opens' in kwargs:
            self.track_opens = kwargs['track_opens']
            del kwargs['track_opens']
        else:
            self.track_opens = getattr(settings, 'POSTMARK_TRACK_OPENS', False)

        super(PMEmailMessage, self).__init__(*args, **kwargs)

class PMEmailMultiAlternatives(EmailMultiAlternatives):
    def __init__(self, *args, **kwargs):
        if 'tag' in kwargs:
            self.tag = kwargs['tag']
            del kwargs['tag']
        else:
            self.tag = None

        if 'track_opens' in kwargs:
            self.track_opens = kwargs['track_opens']
            del kwargs['track_opens']
        else:
            self.track_opens = getattr(settings, 'POSTMARK_TRACK_OPENS', False)

        super(PMEmailMultiAlternatives, self).__init__(*args, **kwargs)

class EmailBackend(BaseEmailBackend):

    def __init__(self, api_key=None, default_sender=None, **kwargs):
        """
        Initialize the backend.
        """
        super(EmailBackend, self).__init__(**kwargs)
        self.api_key = api_key if api_key is not None else getattr(settings, 'POSTMARK_API_KEY', None)
        if self.api_key is None:
            raise ImproperlyConfigured('POSTMARK API key must be set in Django settings file or passed to backend constructor.')
        self.default_sender = getattr(settings, 'POSTMARK_SENDER', default_sender)
        self.test_mode = getattr(settings, 'POSTMARK_TEST_MODE', False)

    def send_messages(self, email_messages):
        """
        Sends one or more EmailMessage objects and returns the number of email
        messages sent.
        """
        if not email_messages:
            return
        sent = self._send(email_messages)
        if sent:
            return len(email_messages)
        return 0


    def _build_message(self, message):
        """A helper method to convert a PMEmailMessage to a PMMail"""
        if not message.recipients():
            return False
        recipients = ','.join(message.to)
        recipients_cc = ','.join(message.cc)
        recipients_bcc = ','.join(message.bcc)

        text_body = message.body
        html_body = None
        if isinstance(message, EmailMultiAlternatives):
            for alt in message.alternatives:
                if alt[1] == "text/html":
                    html_body=alt[0]
                    break

        elif getattr(message, 'content_subtype', None) == 'html':
            # Don't send html content as plain text
            text_body = None
            html_body = message.body

        reply_to = None
        custom_headers = {}
        if message.extra_headers and isinstance(message.extra_headers, dict):
            if 'Reply-To' in message.extra_headers:
                reply_to = message.extra_headers.pop('Reply-To')
            if len(message.extra_headers):
                custom_headers = message.extra_headers
        attachments = []
        if message.attachments and isinstance(message.attachments, list):
            if len(message.attachments):
<<<<<<< HEAD
                attachments = message.attachments
=======
                for item in message.attachments:
                    if isinstance(item, tuple):
                        (f, content, m) = item
                        attachments.append((f, base64.encodestring(content), m))
                    else:
                        attachments.append(item)
>>>>>>> 1035c62d

        postmark_message = PMMail(api_key=self.api_key,
                              subject=message.subject,
                              sender=message.from_email,
                              to=recipients,
                              cc=recipients_cc,
                              bcc=recipients_bcc,
                              text_body=text_body,
                              html_body=html_body,
                              reply_to=reply_to,
                              custom_headers=custom_headers,
                              attachments=attachments)

        postmark_message.tag = getattr(message, 'tag', None)
        postmark_message.track_opens = getattr(message, 'track_opens', False)

        return postmark_message

    def _send(self, messages):
        """A helper method that does the actual sending."""
        if len(messages) == 1:
            to_send = self._build_message(messages[0])
            if to_send is False:
                # The message was missing recipients.
                # Bail.
                return False
        else:
            pm_messages = list(map(self._build_message, messages))
            pm_messages = [m for m in pm_messages if m != False]
            if len(pm_messages) == 0:
                # If after filtering, there aren't any messages
                # to send, bail.
                return False
            to_send = PMBatchMail(messages=pm_messages)
        try:
            to_send.send(test=self.test_mode)
        except:
            if self.fail_silently:
                return False
            raise
        return True
<|MERGE_RESOLUTION|>--- conflicted
+++ resolved
@@ -95,16 +95,12 @@
         attachments = []
         if message.attachments and isinstance(message.attachments, list):
             if len(message.attachments):
-<<<<<<< HEAD
-                attachments = message.attachments
-=======
                 for item in message.attachments:
                     if isinstance(item, tuple):
                         (f, content, m) = item
                         attachments.append((f, base64.encodestring(content), m))
                     else:
                         attachments.append(item)
->>>>>>> 1035c62d
 
         postmark_message = PMMail(api_key=self.api_key,
                               subject=message.subject,
